#!jinja2
[scheduler]
    allow implicit tasks = True

[task parameters]
    satellite = {{ SATELLITES | join(", ")}}

[scheduling]
    initial cycle point = {{ START }}
    final cycle point = {{ END }}
    
    [[graph]]
        
        P1D = """
            load-init<satellite> => load-truecolor<satellite> & load-cloud<satellite> & load-land<satellite>
            load<satellite>:succeed-all => preprocess<satellite>
        """

    [[queues]]
        [[[q_preprocess]]]
            limit = 10
            members = preprocess<satellite>
        [[[q_load]]]
            limit = 5
            members = load-truecolor<satellite>, load-cloud<satellite>, load-land<satellite>

[runtime]
    [[root]]
        platform = oscar
        execution time limit = PT5M
        [[[environment]]]
            
            VENV="$CYLC_WORKFLOW_SHARE_DIR/venv"
            PYTHON="${VENV}/bin/python"
<<<<<<< HEAD
            PIPPACKAGENAME="/workspaces/ebseg"
            FSDPROC="pipx run --spec /workspaces/ebseg fsdproc --debug"    
=======
            FSDPROC="${VENV}/bin/fsdproc --debug"
            PIPPACKAGENAME="git+https://github.com/WilhelmusLab/ebseg.git@add-smarter-image-validation-for-landmasks"
            
>>>>>>> 16b36679
            LOCATION={{ LOCATION }}
            BBOX={{ BBOX }} 
            DATE=$(isodatetime "$CYLC_TASK_CYCLE_POINT" --print-format CCYY-MM-DD)
            DOY=$(date -d "$DATE" +%j)
    
    [[<satellite>]]
        [[[environment]]]
            SATELLITE=${CYLC_TASK_PARAM_satellite}
            IMGDIR=$CYLC_WORKFLOW_SHARE_DIR/data/
            IMGPREFIX=${LOCATION}-${DATE}-${SATELLITE}
            PREPROCESSDIR=$CYLC_WORKFLOW_SHARE_DIR/data/${IMGPREFIX}-output

    [[load<satellite>]]
        inherit = <satellite>

    [[load-init<satellite>]]
        inherit = load<satellite>
        script = """
            mkdir -p "$IMGDIR"
        """
    
    [[load-truecolor<satellite>]]
        inherit = load<satellite>
        script = """
            ${FSDPROC} load ${IMGDIR}/${IMGPREFIX}-truecolor.tiff --kind truecolor --datetime ${DATE} --bbox "${BBOX}" --satellite "${SATELLITE}"
        """

    [[load-cloud<satellite>]]
        inherit = load<satellite>
        script = """
            ${FSDPROC} load ${IMGDIR}/${IMGPREFIX}-cloud.tiff --kind cloud --datetime ${DATE} --bbox "${BBOX}" --satellite "${SATELLITE}"
        """

    [[load-land<satellite>]]
        inherit = load<satellite>
        script = """
            ${FSDPROC} load ${IMGDIR}/${IMGPREFIX}-land.tiff --kind landmask --datetime ${DATE} --bbox "$BBOX"  --no-validate
        """

    [[preprocess<satellite>]]
        inherit = <satellite>
        script = """
        mkdir -p "$PREPROCESSDIR"
        ${FSDPROC} process \
            "${IMGDIR}/${IMGPREFIX}-truecolor.tiff" \
            "${IMGDIR}/${IMGPREFIX}-cloud.tiff" \
            "${IMGDIR}/${IMGPREFIX}-land.tiff" \
            "${PREPROCESSDIR}"
        """<|MERGE_RESOLUTION|>--- conflicted
+++ resolved
@@ -32,14 +32,9 @@
             
             VENV="$CYLC_WORKFLOW_SHARE_DIR/venv"
             PYTHON="${VENV}/bin/python"
-<<<<<<< HEAD
+            # PIPPACKAGENAME="git+https://github.com/WilhelmusLab/ebseg.git@add-smarter-image-validation-for-landmasks"
             PIPPACKAGENAME="/workspaces/ebseg"
-            FSDPROC="pipx run --spec /workspaces/ebseg fsdproc --debug"    
-=======
-            FSDPROC="${VENV}/bin/fsdproc --debug"
-            PIPPACKAGENAME="git+https://github.com/WilhelmusLab/ebseg.git@add-smarter-image-validation-for-landmasks"
-            
->>>>>>> 16b36679
+            FSDPROC="pipx run --spec ${PIPPACKAGENAME} fsdproc --debug"    
             LOCATION={{ LOCATION }}
             BBOX={{ BBOX }} 
             DATE=$(isodatetime "$CYLC_TASK_CYCLE_POINT" --print-format CCYY-MM-DD)
