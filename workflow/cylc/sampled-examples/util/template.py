# /// script
# requires-python = ">=3.11"
# dependencies = [
#   "pandas",
#   "typer",
# ]
# ///

import pathlib

import pandas
import typer


def main(datafile: pathlib.Path, index_column: str, row_index: str):
    """
    Get the cylc parameters for a preprocessing run from a CSV file.
    """
    df = pandas.read_csv(datafile, index_col=index_column)
    print(_template(df, row_index))


def _template(df, row_index):
    """
    Examples:

<<<<<<< HEAD
        >>> import io
        >>> csv = '''id,location,left_x,right_x,lower_y,top_y,startdate,enddate
        ... beaufort-sea-0,beaufort-sea,-2383879,-883879,-750000,750000,2020-09-05,2020-09-08
        ... hudson-bay-0,hudson-bay,-2795941,-1295941,-3368686,-1868686,2020-09-06,2020-09-09
=======
        >>> import io, pandas
        >>> csv = '''id,location,center_lat,center_lon,top_left_lat,top_left_lon,lower_right_lat,lower_right_lon,left_x,right_x,lower_y,top_y,startdate,enddate
        ... beaufort_sea,beaufort_sea,75,-135,67.22298,-152.46426,79.32881,-94.68433,-2383879,-883879,-750000,750000,2020-09-05,2020-09-08
        ... hudson_bay,hudson_bay,60,-83,59.65687,-101.24295,57.54266,-66.04186,-2795941,-1295941,-3368686,-1868686,2020-09-06,2020-09-09
>>>>>>> 9c66729f
        ... '''
        >>> df = pandas.read_csv(io.StringIO(csv), index_col="id")

        >>> print(_template(df, row_index="beaufort-sea-0"))
        --icp 2020-09-05 --fcp 2020-09-08 --set BBOX="-2383879,-750000,-883879,750000" --set LOCATION="beaufort-sea"

        >>> print(_template(df, row_index="hudson-bay-0"))
        --icp 2020-09-06 --fcp 2020-09-09 --set BBOX="-2795941,-3368686,-1295941,-1868686" --set LOCATION="hudson-bay"

    """
    r = df.loc[row_index]
    s = (
        f"--icp {r.startdate} "
        f"--fcp {r.enddate} "
        f'--set BBOX="{r.left_x},{r.lower_y},{r.right_x},{r.top_y}" '
        f'--set LOCATION="{r.location}"'
    )
    return s


if __name__ == "__main__":
    typer.run(main)<|MERGE_RESOLUTION|>--- conflicted
+++ resolved
@@ -24,17 +24,10 @@
     """
     Examples:
 
-<<<<<<< HEAD
-        >>> import io
+        >>> import io, pandas
         >>> csv = '''id,location,left_x,right_x,lower_y,top_y,startdate,enddate
         ... beaufort-sea-0,beaufort-sea,-2383879,-883879,-750000,750000,2020-09-05,2020-09-08
         ... hudson-bay-0,hudson-bay,-2795941,-1295941,-3368686,-1868686,2020-09-06,2020-09-09
-=======
-        >>> import io, pandas
-        >>> csv = '''id,location,center_lat,center_lon,top_left_lat,top_left_lon,lower_right_lat,lower_right_lon,left_x,right_x,lower_y,top_y,startdate,enddate
-        ... beaufort_sea,beaufort_sea,75,-135,67.22298,-152.46426,79.32881,-94.68433,-2383879,-883879,-750000,750000,2020-09-05,2020-09-08
-        ... hudson_bay,hudson_bay,60,-83,59.65687,-101.24295,57.54266,-66.04186,-2795941,-1295941,-3368686,-1868686,2020-09-06,2020-09-09
->>>>>>> 9c66729f
         ... '''
         >>> df = pandas.read_csv(io.StringIO(csv), index_col="id")
 
