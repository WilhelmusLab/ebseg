--- conflicted
+++ resolved
@@ -63,10 +63,13 @@
 
 or on one line:
 ```bash
-<<<<<<< HEAD
-cylc stop ebseg/* ; cylc install . && cylc play ebseg && cylc tui ebseg
+cylc stop ebseg/* ; cylc validate . & cylc install . && cylc play ebseg && cylc tui ebseg
 ```
 
+In some cases, if the installation fails, you might need to run `cylc clean` before reinstalling: 
+```bash
+cylc stop ebseg/*; cylc validate . & cylc clean ebseg/*; cylc install . && cylc play ebseg && cylc tui ebseg
+```
 
 ## OSCAR
 
@@ -75,12 +78,4 @@
 ```bash
 mkdir -p ~/.cylc/flow
 cp ./cylc/oscar/global.cylc ~/.cylc/flow/global.cylc
-=======
-cylc stop ebseg/* ; cylc validate . & cylc install . && cylc play ebseg && cylc tui ebseg
-```
-
-In some cases, if the installation fails, you might need to run `cylc clean` before reinstalling: 
-```bash
-cylc stop ebseg/*; cylc validate . & cylc clean ebseg/*; cylc install . && cylc play ebseg && cylc tui ebseg
->>>>>>> 9c6795ce
 ```