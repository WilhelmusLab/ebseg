--- conflicted
+++ resolved
@@ -38,15 +38,10 @@
 @pytest.mark.smoke
 @pytest.mark.slow
 @pytest.mark.parametrize("kind", ImageType)
-<<<<<<< HEAD
-def test_load_check(kind):
+def test_load_runs_in_specific_case_with_validation(kind):
     kwargs = dataclasses.asdict(ExampleDataSetBeaufortSea)
     kwargs.update(kind=kind, scale=10000)
     result = load(**kwargs, format="image/tiff")
-=======
-def test_load_runs_in_specific_case_with_validation(kind):
-    result = load(kind=kind, scale=10000)
->>>>>>> 90df17f7
     data = BytesIO(result.content)
     assert are_equal(data, Path("tests/load/") / f"{kind.value}.tiff")
 
