--- conflicted
+++ resolved
@@ -2,11 +2,7 @@
 
 import pytest
 
-<<<<<<< HEAD
-from ebfloeseg.app import load, ImageType, Satellite
-=======
-from ebfloeseg.load import load, ImageType
->>>>>>> 9b38cb6c
+from ebfloeseg.load import load, ImageType, Satellite
 
 
 def are_equal(p1, p2):
