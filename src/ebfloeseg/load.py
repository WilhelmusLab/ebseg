--- conflicted
+++ resolved
@@ -7,11 +7,8 @@
 import rasterio
 import requests
 from rasterio.enums import ColorInterp
-<<<<<<< HEAD
-=======
 
 from ebfloeseg.bbox import BoundingBox
->>>>>>> 7b7ba53c
 
 _logger = logging.getLogger(__name__)
 
