from enum import Enum
import logging
from pathlib import Path
from typing import Annotated
import requests

import typer

_logger = logging.getLogger(__name__)


class ImageType(str, Enum):
    truecolor = "truecolor"
    cloud = "cloud"
    landmask = "landmask"


def get_width_height(bbox: str, scale: float):
    """Get width and height for a bounding box where one pixel corresponds to `scale` bounding box units

    Examples:
        >>> get_width_height("0,0,1,1", 1)
        (1, 1)

        >>> get_width_height("0,0,10,50", 5)
        (2, 10)

    """
    x1, y1, x2, y2 = [float(n) for n in bbox.split(",")]
    x_length = abs(x2 - x1)
    y_length = abs(y2 - y1)

    width, height = int(x_length / scale), int(y_length / scale)
    return width, height


def logger_config(debug: bool, verbose: bool, quiet: bool):
    if debug:
        logging.basicConfig(level=logging.DEBUG)
    elif verbose:
        logging.basicConfig(level=logging.INFO)
    elif quiet:
        logging.basicConfig(level=logging.ERROR)
    else:
        logging.basicConfig(level=logging.WARNING)


app = typer.Typer()


@app.command()
def main(
    outfile: Annotated[Path, typer.Argument()],
    datetime: str = "2016-07-01T00:00:00Z",
    wrap: str = "day",
    kind: ImageType = ImageType.truecolor,
    bbox: str = "-2334051.0214676396,-414387.78951688844,-1127689.8419350237,757861.8364224486",
    scale: Annotated[
        int, typer.Option(help="size of a pixel in units of the bounding box")
    ] = 250,
    crs: str = "EPSG:3413",
    ts: int = 1683675557694,
    format: str = "image/tiff",
    quiet: Annotated[
        bool, typer.Option(help="make the program less talkative")
    ] = False,
    verbose: Annotated[
        bool, typer.Option(help="make the program more talkative")
    ] = False,
    debug: Annotated[
        bool, typer.Option(help="make the program much more talkative")
    ] = False,
):
<<<<<<< HEAD
    logger_config(debug, verbose, quiet)
=======
    if debug:
        level = logging.DEBUG
    elif verbose:
        level = logging.INFO
    elif quiet:
        level = logging.ERROR
    else:
        level = logging.WARNING

    logging.basicConfig(level=level)
>>>>>>> 2f889a5d

    match kind:
        case ImageType.truecolor:
            layers = "MODIS_Terra_CorrectedReflectance_TrueColor"
        case ImageType.cloud:
            layers = "MODIS_Terra_Cloud_Fraction_Day"
        case ImageType.landmask:
            layers = "OSM_Land_Mask"

    width, height = get_width_height(bbox, scale)
    _logger.info("Width: %s Height: %s" % (width, height))

    url = f"https://wvs.earthdata.nasa.gov/api/v1/snapshot"
    payload = {
        "REQUEST": "GetSnapshot",
        "TIME": datetime,
        "BBOX": bbox,
        "CRS": crs,
        "LAYERS": layers,
        "WRAP": wrap,
        "FORMAT": format,
        "WIDTH": width,
        "HEIGHT": height,
        "ts": ts,
    }
    r = requests.get(url, params=payload, allow_redirects=True)
    r.raise_for_status()

    with open(outfile, "wb") as f:
        f.write(r.content)

    return


if __name__ == "__main__":
    app()<|MERGE_RESOLUTION|>--- conflicted
+++ resolved
@@ -36,13 +36,16 @@
 
 def logger_config(debug: bool, verbose: bool, quiet: bool):
     if debug:
-        logging.basicConfig(level=logging.DEBUG)
+        level = logging.DEBUG
     elif verbose:
-        logging.basicConfig(level=logging.INFO)
+        level = logging.INFO
     elif quiet:
-        logging.basicConfig(level=logging.ERROR)
+        level = logging.ERROR
     else:
-        logging.basicConfig(level=logging.WARNING)
+        level = logging.WARNING
+
+    logging.basicConfig(level=level)
+    return
 
 
 app = typer.Typer()
@@ -71,20 +74,7 @@
         bool, typer.Option(help="make the program much more talkative")
     ] = False,
 ):
-<<<<<<< HEAD
     logger_config(debug, verbose, quiet)
-=======
-    if debug:
-        level = logging.DEBUG
-    elif verbose:
-        level = logging.INFO
-    elif quiet:
-        level = logging.ERROR
-    else:
-        level = logging.WARNING
-
-    logging.basicConfig(level=level)
->>>>>>> 2f889a5d
 
     match kind:
         case ImageType.truecolor:
