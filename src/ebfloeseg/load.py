from dataclasses import dataclass
import io
import logging
from collections import namedtuple
from enum import Enum

import numpy as np
import rasterio
import requests
from rasterio.enums import ColorInterp

from ebfloeseg.bbox import BoundingBox

_logger = logging.getLogger(__name__)


class ImageType(str, Enum):
    truecolor = "truecolor"
    cloud = "cloud"
    landmask = "landmask"


class Satellite(str, Enum):
    terra = "terra"
    aqua = "aqua"

def _rescale(x1: int | float, x2: int | float, scale: int | float) -> int:
    """
    
    Examples:
        >>> _rescale(0, 1, 1)
        1
        
        >>> _rescale(0, 10, 10)
        1

        >>> _rescale(0, 100, 10)
        10

    """
    length = abs(x2 - x1)
    rescaled_length = int(length / scale)
    return rescaled_length


def _get_width_height(
    bbox: BoundingBox,
    scale: int | float,
) -> tuple[int, int]:
    """Get width and height for a bounding box where one pixel corresponds to `scale` bounding box units

    Examples:
        >>> _get_width_height(BoundingBox(0, 0, 1, 1), 1)
        (1, 1)

        >>> _get_width_height(BoundingBox(0, 0, 10, 50), 5)
        (2, 10)

    """
    width = _rescale(bbox.x1, bbox.x2, scale)
    height = _rescale(bbox.y1, bbox.y2, scale)
    return width, height


def image_not_empty(img: rasterio.DatasetReader):
    # check that the image isn't all zeros using img.read() and the .colorinterp field
    match img.colorinterp:
        case (ColorInterp.red, ColorInterp.green, ColorInterp.blue):
            red_c, green_c, blue_c = img.read()
        case (ColorInterp.red, ColorInterp.green, ColorInterp.blue, ColorInterp.alpha):
            red_c, green_c, blue_c, _ = img.read()
        case _:
            msg = "unknown dimensions %s" % img.colorinterp
            raise ValueError(msg)
    return np.any(red_c) or np.any(green_c) or np.any(blue_c)


def alpha_not_empty(img: rasterio.DatasetReader):
    # check that the image isn't all zeros using img.read() and the .colorinterp field
    alpha_index = img.colorinterp.index(ColorInterp.alpha)
    alpha_c = img.read()[alpha_index]
    return np.any(alpha_c)


LoadResult = namedtuple("LoadResult", ["content", "img"])


<<<<<<< HEAD
@dataclass
class DataSet:
    datetime: str
    wrap: str
    satellite: Satellite
    kind: ImageType
    bbox: BoundingBox
    scale: int
    crs: str
    ts: int


ExampleDataSetBeaufortSea = DataSet(
    datetime="2016-07-01T00:00:00Z",
    wrap="day",
    satellite=Satellite.terra,
    kind=ImageType.truecolor,
    scale=250,
    bbox=(
        -2334051,
        -414387,
        -1127689,
        757861,
=======
def load(
    datetime: str = "2016-07-01T00:00:00Z",
    wrap: str = "day",
    satellite: Satellite = Satellite.terra,
    kind: ImageType = ImageType.truecolor,
    bbox: BoundingBox = BoundingBox(
        -2334051.0214676396,
        -414387.78951688844,
        -1127689.8419350237,
        757861.8364224486,
>>>>>>> 90df17f7
    ),
    crs="EPSG:3413",
    ts=1683675557694,
)


def load(
    datetime: str = ExampleDataSetBeaufortSea.datetime,
    wrap: str = ExampleDataSetBeaufortSea.wrap,
    satellite: Satellite = ExampleDataSetBeaufortSea.satellite,
    kind: ImageType = ExampleDataSetBeaufortSea.kind,
    bbox: BoundingBox = ExampleDataSetBeaufortSea.bbox,
    scale: int = ExampleDataSetBeaufortSea.scale,
    crs: str = ExampleDataSetBeaufortSea.crs,
    ts: int = ExampleDataSetBeaufortSea.ts,
    format: str = "image/tiff",
    validate: bool = True,
) -> LoadResult:
    """Load an image from the NASA Worldview Snapshots API"""

    match (satellite, kind):
        case (Satellite.terra, ImageType.truecolor):
            layers = "MODIS_Terra_CorrectedReflectance_TrueColor"
        case (Satellite.terra, ImageType.cloud):
            layers = "MODIS_Terra_Cloud_Fraction_Day"
        case (Satellite.aqua, ImageType.truecolor):
            layers = "MODIS_Aqua_CorrectedReflectance_TrueColor"
        case (Satellite.aqua, ImageType.cloud):
            layers = "MODIS_Aqua_Cloud_Fraction_Day"
        case (_, ImageType.landmask):
            layers = "OSM_Land_Mask"
        case _:
            msg = "satellite=%s and image kind=%s not supported" % (satellite, kind)
            raise NotImplementedError(msg)

    width, height = _get_width_height(bbox, scale)
    _logger.info("Width: %s Height: %s" % (width, height))

    url = f"https://wvs.earthdata.nasa.gov/api/v1/snapshot"
    payload = {
        "REQUEST": "GetSnapshot",
        "TIME": datetime,
        "BBOX": f"{bbox.x1},{bbox.y1},{bbox.x2},{bbox.y2}",
        "CRS": crs,
        "LAYERS": layers,
        "WRAP": wrap,
        "FORMAT": format,
        "WIDTH": width,
        "HEIGHT": height,
        "ts": ts,
    }
    r = requests.get(url, params=payload, allow_redirects=True)
    r.raise_for_status()

    img = rasterio.open(io.BytesIO(r.content))

    if validate:
        match (kind):
            case ImageType.truecolor | ImageType.cloud:
                assert image_not_empty(img), "image is empty"
                assert ColorInterp.alpha not in img.colorinterp | alpha_not_empty(
                    img
                ), "alpha channel is empty"
            case ImageType.landmask:
                # An empty landmask is reasonable, nothing to validate here
                pass

    return LoadResult(r.content, img)


if __name__ == "__main__":
    logging.basicConfig(level=logging.DEBUG)
    load(kind=ImageType.truecolor)
    load(kind=ImageType.cloud)
    load(kind=ImageType.landmask)<|MERGE_RESOLUTION|>--- conflicted
+++ resolved
@@ -85,7 +85,6 @@
 LoadResult = namedtuple("LoadResult", ["content", "img"])
 
 
-<<<<<<< HEAD
 @dataclass
 class DataSet:
     datetime: str
@@ -104,23 +103,11 @@
     satellite=Satellite.terra,
     kind=ImageType.truecolor,
     scale=250,
-    bbox=(
+    bbox=BoundingBox(
         -2334051,
         -414387,
         -1127689,
         757861,
-=======
-def load(
-    datetime: str = "2016-07-01T00:00:00Z",
-    wrap: str = "day",
-    satellite: Satellite = Satellite.terra,
-    kind: ImageType = ImageType.truecolor,
-    bbox: BoundingBox = BoundingBox(
-        -2334051.0214676396,
-        -414387.78951688844,
-        -1127689.8419350237,
-        757861.8364224486,
->>>>>>> 90df17f7
     ),
     crs="EPSG:3413",
     ts=1683675557694,
