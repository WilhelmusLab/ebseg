--- conflicted
+++ resolved
@@ -69,15 +69,10 @@
         elif isinstance(value, str):
             raw_value = ast.literal_eval(value)
             value = BoundingBox(*raw_value)
-<<<<<<< HEAD
-        else: 
-            msg = "%s, of type %s, can't be parsed as a BoundingBox" % (value, type(value))
-=======
         else:
             msg = "%s, of type %s, can't be parsed as a BoundingBox" % (
                 value,
                 type(value),
             )
->>>>>>> 245b0d80
             raise NotImplementedError(msg)
         return value