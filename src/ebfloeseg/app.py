--- conflicted
+++ resolved
@@ -241,132 +241,6 @@
             future.result()
 
 
-<<<<<<< HEAD
-class ImageType(str, Enum):
-    truecolor = "truecolor"
-    cloud = "cloud"
-    landmask = "landmask"
-
-
-def get_width_height(bbox: str, scale: float):
-    """Get width and height for a bounding box where one pixel corresponds to `scale` bounding box units
-
-    Examples:
-        >>> get_width_height("0,0,1,1", 10)
-        (10, 10)
-
-        >>> get_width_height("0,0,1,5", 10)
-        (2, 10)
-
-        >>> get_width_height("0,0,1,5", 10)
-        (2, 10)
-
-    """
-    x1, y1, x2, y2 = [float(n) for n in bbox.split(",")]
-    x_length = abs(x2 - x1)
-    y_length = abs(y2 - y1)
-
-    width, height = int(x_length / scale), int(y_length / scale)
-    return width, height
-
-
-@app.command()
-def load(
-    outfile: Annotated[Path, typer.Argument()],
-    datetime: str = "2016-07-01T00:00:00Z",
-    wrap: str = "day",
-    kind: ImageType = ImageType.truecolor,
-    bbox: str = "-2334051.0214676396,-414387.78951688844,-1127689.8419350237,757861.8364224486",
-    scale: Annotated[
-        int, typer.Option(help="size of a pixel in units of the bounding box")
-    ] = 250,
-    crs: str = "EPSG:3413",
-    ts: int = 1683675557694,
-    format: str = "image/tiff",
-):
-
-    match kind:
-        case ImageType.truecolor:
-            layers = "MODIS_Terra_CorrectedReflectance_TrueColor"
-        case ImageType.cloud:
-            layers = "MODIS_Terra_Cloud_Fraction_Day"
-        case ImageType.landmask:
-            layers = "OSM_Land_Mask"
-
-    width, height = get_width_height(bbox, scale)
-    _logger.info("Width: %s Height: %s" % (width, height))
-
-    url = f"https://wvs.earthdata.nasa.gov/api/v1/snapshot"
-    payload = {
-        "REQUEST": "GetSnapshot",
-        "TIME": datetime,
-        "BBOX": bbox,
-        "CRS": crs,
-        "LAYERS": layers,
-        "WRAP": wrap,
-        "FORMAT": format,
-        "WIDTH": width,
-        "HEIGHT": height,
-        "ts": ts,
-    }
-    r = requests.get(url, params=payload, allow_redirects=True)
-    r.raise_for_status()
-
-    with open(outfile, "wb") as f:
-        f.write(r.content)
-
-    return
-
-
-class KernelType(str, Enum):
-    diamond = "diamond"
-    ellipse = "ellipse"
-
-
-@app.command()
-def process(
-    truecolorimg: Annotated[Path, typer.Argument()],
-    cloudimg: Annotated[Path, typer.Argument()],
-    landmask: Annotated[Path, typer.Argument()],
-    outdir: Annotated[Path, typer.Argument()],
-    save_figs: Annotated[bool, typer.Option()] = True,
-    out_prefix: Annotated[
-        str, typer.Option(help="string to prepend to filenames")
-    ] = "",
-    itmax: Annotated[
-        int,
-        typer.Option(..., "--itmax", help="maximum number of iterations for erosion"),
-    ] = 8,
-    itmin: Annotated[
-        int,
-        typer.Option(..., "--itmin", help="minimum number of iterations for erosion"),
-    ] = 3,
-    step: Annotated[int, typer.Option(..., "--step")] = -1,
-    kernel_type: Annotated[
-        KernelType, typer.Option(..., "--kernel-type")
-    ] = KernelType.diamond,
-    kernel_size: Annotated[int, typer.Option(..., "--kernel-size")] = 1,
-    date: Annotated[Optional[datetime], typer.Option()] = None,
-):
-
-    preprocess_b(
-        ftci=truecolorimg,
-        fcloud=cloudimg,
-        fland=landmask,
-        itmax=itmax,
-        itmin=itmin,
-        step=step,
-        erosion_kernel_type=kernel_type,
-        erosion_kernel_size=kernel_size,
-        save_figs=save_figs,
-        save_direc=outdir,
-        fname_prefix=out_prefix,
-        date=date,
-    )
-
-    return
-
-
 @app.command()
 def get_bbox(
     datafile: Annotated[Path, typer.Argument()],
@@ -386,7 +260,5 @@
     print(output)
 
 
-=======
->>>>>>> 9b38cb6c
 if __name__ == "__main__":
     app()