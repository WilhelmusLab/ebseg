--- conflicted
+++ resolved
@@ -64,9 +64,9 @@
     crs: str = "EPSG:3413",
     ts: int = 1683675557694,
     format: str = "image/tiff",
-):
-    load_(
-        outfile=outfile,
+    validate: Annotated[bool, typer.Option(help="validate the image")] = True,
+):
+    result = load_(
         datetime=datetime,
         wrap=wrap,
         satellite=satellite,
@@ -76,7 +76,11 @@
         crs=crs,
         ts=ts,
         format=format,
+        validate=validate,
     )
+
+    with open(outfile, "wb") as f:
+        f.write(result.content)
 
     return
 
@@ -245,94 +249,6 @@
             future.result()
 
 
-<<<<<<< HEAD
-@app.command()
-def load(
-    outfile: Annotated[Path, typer.Argument()],
-    datetime: str = "2016-07-01T00:00:00Z",
-    wrap: str = "day",
-    satellite: Satellite = Satellite.terra,
-    kind: ImageType = ImageType.truecolor,
-    bbox: str = "-2334051.0214676396,-414387.78951688844,-1127689.8419350237,757861.8364224486",
-    scale: Annotated[
-        int, typer.Option(help="size of a pixel in units of the bounding box")
-    ] = 250,
-    crs: str = "EPSG:3413",
-    ts: int = 1683675557694,
-    format: str = "image/tiff",
-    validate: Annotated[bool, typer.Option(help="validate the image")] = True,
-):
-
-    result = load_(
-        datetime=datetime,
-        wrap=wrap,
-        satellite=satellite,
-        kind=kind,
-        bbox=bbox,
-        scale=scale,
-        crs=crs,
-        ts=ts,
-        format=format,
-        validate=validate,
-    )
-
-    with open(outfile, "wb") as f:
-        f.write(result.content)
-
-    return
-
-
-class KernelType(str, Enum):
-    diamond = "diamond"
-    ellipse = "ellipse"
-
-
-@app.command()
-def process(
-    truecolorimg: Annotated[Path, typer.Argument()],
-    cloudimg: Annotated[Path, typer.Argument()],
-    landmask: Annotated[Path, typer.Argument()],
-    outdir: Annotated[Path, typer.Argument()],
-    save_figs: Annotated[bool, typer.Option()] = True,
-    out_prefix: Annotated[
-        str, typer.Option(help="string to prepend to filenames")
-    ] = "",
-    itmax: Annotated[
-        int,
-        typer.Option(..., "--itmax", help="maximum number of iterations for erosion"),
-    ] = 8,
-    itmin: Annotated[
-        int,
-        typer.Option(..., "--itmin", help="minimum number of iterations for erosion"),
-    ] = 3,
-    step: Annotated[int, typer.Option(..., "--step")] = -1,
-    kernel_type: Annotated[
-        KernelType, typer.Option(..., "--kernel-type")
-    ] = KernelType.diamond,
-    kernel_size: Annotated[int, typer.Option(..., "--kernel-size")] = 1,
-    date: Annotated[Optional[datetime], typer.Option()] = None,
-):
-
-    preprocess_b(
-        ftci=truecolorimg,
-        fcloud=cloudimg,
-        fland=landmask,
-        itmax=itmax,
-        itmin=itmin,
-        step=step,
-        erosion_kernel_type=kernel_type,
-        erosion_kernel_size=kernel_size,
-        save_figs=save_figs,
-        save_direc=outdir,
-        fname_prefix=out_prefix,
-        date=date,
-    )
-
-    return
-
-
-=======
->>>>>>> c98af372
 @app.command()
 def get_bbox(
     datafile: Annotated[Path, typer.Argument()],
