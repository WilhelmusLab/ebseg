--- conflicted
+++ resolved
@@ -74,14 +74,9 @@
     format: str = "image/tiff",
     validate: Annotated[bool, typer.Option(help="validate the image")] = True,
 ):
-<<<<<<< HEAD
+    _logger.debug(locals())
+
     result = load_(
-=======
-    _logger.debug(locals())
-
-    load_(
-        outfile=outfile,
->>>>>>> 9c8ec092
         datetime=datetime,
         wrap=wrap,
         satellite=satellite,
