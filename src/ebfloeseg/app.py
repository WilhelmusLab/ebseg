#!/usr/bin/env python

from pathlib import Path
import os
import tomllib
from concurrent.futures import ProcessPoolExecutor
from typing import Optional

import typer

from ebfloeseg.masking import create_land_mask
from ebfloeseg.process import process
from dataclasses import dataclass


@dataclass
class ConfigParams:
    data_direc: Path
    land: Path
    save_figs: bool
    save_direc: Path
    erode_itmax: int
    erode_itmin: int
    step: int
    erosion_kernel_type: str
    erosion_kernel_size: int


def validate_kernel_type(ctx: typer.Context, value: str) -> str:
    if value not in ["diamond", "ellipse"]:
        raise typer.BadParameter("Kernel type must be 'diamond' or 'ellipse'")
    return value


help = "TODO: add description"
name = "fsdproc"
epilog = f"Example: {name} --data-direc /path/to/data --save_figs --save-direc /path/to/save --land /path/to/landfile"
app = typer.Typer(name=name, add_completion=False)


def parse_config_file(config_file: Path) -> ConfigParams:

    if not config_file.exists():
        raise FileNotFoundError("Configuration file does not exist.")

    with open(config_file, "rb") as f:
        config = tomllib.load(f)

    defaults = {
        "data_direc": None,  # directory containing TCI and cloud images
        "save_direc": None,  # directory to save figures
        "land": None,  # path to land mask image
        "save_figs": False,  # whether to save figures
        "erode_itmax": 8,  # maximum number of iterations for erosion
        "erode_itmin": 3,  # (inclusive) minimum number of iterations for erosion
        "step": -1,
        "erosion_kernel_type": "diamond",  # type of kernel (either diamond or ellipse)
        "erosion_kernel_size": 1,
    }

    erosion = config["erosion"]
    config.pop("erosion")
    config.update(erosion)

    for key in defaults:
        if key in config:
            value = config[key]
            if "direc" in key or key == "land":  # Handle paths specifically
                value = Path(value)
            defaults[key] = value

    return ConfigParams(**defaults)


@app.command(name="process-images", help=help, epilog=epilog)
def process_images(
    config_file: Path = typer.Option(
        ...,
        "--config-file",
        "-c",
        help="Path to configuration file",
    ),
<<<<<<< HEAD
    max_workers: Optional[int] = typer.Option(None, help="The maximum number of workers. If None, uses all available processors."),
=======
    max_workers: Optional[int] = typer.Option(
        None,
        help="The maximum number of workers. If None, uses all available processors.",
    ),
>>>>>>> ba31ee10
):

    params = parse_config_file(config_file)
    data_direc = params.data_direc

    ftci_direc: Path = data_direc / "tci"
    fcloud_direc: Path = data_direc / "cloud"
    land_mask = create_land_mask(params.land)

    ftcis = sorted(os.listdir(ftci_direc))
    fclouds = sorted(os.listdir(fcloud_direc))
    m = len(fclouds)

    with ProcessPoolExecutor(max_workers=max_workers) as executor:
        executor.map(
            process,
            fclouds,
            ftcis,
            [fcloud_direc] * m,
            [ftci_direc] * m,
            [params.save_figs] * m,
            [params.save_direc] * m,
            [land_mask] * m,
            [params.erode_itmax] * m,
            [params.erode_itmin] * m,
            [params.step] * m,
            [params.erosion_kernel_type] * m,
            [params.erosion_kernel_size] * m,
        )


if __name__ == "__main__":
    app()  # pragma: no cover<|MERGE_RESOLUTION|>--- conflicted
+++ resolved
@@ -4,6 +4,7 @@
 import os
 import tomllib
 from concurrent.futures import ProcessPoolExecutor
+from typing import Optional
 from typing import Optional
 
 import typer
@@ -80,14 +81,11 @@
         "-c",
         help="Path to configuration file",
     ),
-<<<<<<< HEAD
-    max_workers: Optional[int] = typer.Option(None, help="The maximum number of workers. If None, uses all available processors."),
-=======
     max_workers: Optional[int] = typer.Option(
         None,
         help="The maximum number of workers. If None, uses all available processors.",
     ),
->>>>>>> ba31ee10
+    max_workers: Optional[int] = typer.Option(None, help="The maximum number of workers. If None, uses all available processors."),
 ):
 
     params = parse_config_file(config_file)
